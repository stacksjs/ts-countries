--- conflicted
+++ resolved
@@ -55,15 +55,9 @@
     "@stacksjs/docs": "^0.70.23",
     "@stacksjs/eslint-config": "^4.2.1-beta.1",
     "@stacksjs/gitlint": "^0.1.5",
-<<<<<<< HEAD
-    "@stacksjs/logsmith": "^0.1.18",
+    "@stacksjs/logsmith": "^0.1.8",
     "@types/bun": "^1.2.23",
-    "buddy-bot": "^0.8.9",
-=======
-    "@stacksjs/logsmith": "^0.1.8",
-    "@types/bun": "^1.2.5",
     "buddy-bot": "^0.9.7",
->>>>>>> 0a3d884c
     "bun-git-hooks": "^0.2.19",
     "bun-plugin-dtsx": "^0.21.12",
     "typescript": "^5.9.3"
