--- conflicted
+++ resolved
@@ -51,13 +51,8 @@
     "typecheck": "bun --bun tsc --noEmit"
   },
   "devDependencies": {
-<<<<<<< HEAD
-    "@stacksjs/bumpx": "^0.1.17",
-    "@stacksjs/docs": "^0.70.10",
-=======
     "@stacksjs/bumpx": "^0.1.84",
     "@stacksjs/docs": "^0.70.23",
->>>>>>> f2771bc0
     "@stacksjs/eslint-config": "^4.14.0-beta.3",
     "@stacksjs/gitlint": "^0.1.5",
     "@stacksjs/logsmith": "^0.1.18",
